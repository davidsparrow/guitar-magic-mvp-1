--- conflicted
+++ resolved
@@ -21,15 +21,6 @@
 import Header from '../components/Header'
 import MenuModal from '../components/MenuModal'
 import SupportModal from '../components/SupportModal'
-<<<<<<< HEAD
-import { 
-  parseTimeToSeconds, 
-  formatSecondsToTime, 
-  timeToSeconds, 
-  assignSerialNumbersToCaptions, 
-  autoResolveCaptionConflicts 
-} from '../utils/captionUtils'
-=======
 import {
   parseTimeToSeconds,
   formatSecondsToTime,
@@ -71,7 +62,6 @@
   isVideoPlaying as isVideoPlayingFromUtils,
   showVideoPlayingRestriction as showVideoPlayingRestrictionFromUtils
 } from '../utils/videoPlayerUtils'
->>>>>>> 32424da2
 
 export default function Watch() {
 
@@ -167,10 +157,6 @@
   // Save user's default caption duration to database - now imported from CaptionDatabase
 
 
-<<<<<<< HEAD
-
-=======
->>>>>>> 32424da2
     
 
 
